--- conflicted
+++ resolved
@@ -303,16 +303,6 @@
                         - (3._dl*lfacs(l) - 8._dl)/23040._dl*theta**2)
                 endif
 
-<<<<<<< HEAD
-                dX000 = -llp1/4*X000
-                dX022 = -llp1/4*X022
-            else
-                X022 = X000*(1+sigmasq)   !exp(-(llp1-4)*sigmasq/4)
-                X220 = lrootfacs(l)/4*X000
-                X121 = -0.5_dl*rootfac1*X000
-                X132 = -0.5_dl*rootfac2*X000
-                X242 = 0.25_dl*rootfac2*rootfac3*X022
-=======
                 d_20(l) = (2*x*dP(l) - llp1*P(l) ) / lrootfacs(l)
 
             end do
@@ -373,7 +363,6 @@
                     d4m4 = (-7/5._dl*(llp1-6)*d2m2 + &
                         12/5._dl*( -llp1+(9*x+26)/fac1)*d3m3 ) / (llp1-12)
                 end if
->>>>>>> 8dd2eea2
 
                 !Non perturbative isotropic integrals
                 !these are approx, but extremely good approximations
@@ -388,8 +377,6 @@
 
                     dX000 = -llp1/4*X000
                     dX022 = -llp1/4*X022
-
-
                 else
                     X022 = X000*(1+sigmasq)   !exp(-(llp1-4)*sigmasq/4)
                     X220 = lrootfacs(l)/4*X000
@@ -479,11 +466,7 @@
                 end do
             end if
 
-<<<<<<< HEAD
-        !$          thread_ix = OMP_GET_THREAD_NUM()+1
-=======
-            !$   thread_ix = OMP_GET_THREAD_NUM()+1
->>>>>>> 8dd2eea2
+            !$          thread_ix = OMP_GET_THREAD_NUM()+1
 
             do l=lmin, lmax_lensed
                 !theta factors were put in earlier (already in corr)
@@ -509,21 +492,9 @@
         end do
         !$OMP END PARALLEL DO
 
-<<<<<<< HEAD
-    do l=lmin, lmax_lensed
-        !sign from d(cos theta) = -sin theta dtheta
-        fac = l*(l+1)/OutputDenominator*dtheta*const_twopi
-        Cl_lensed(l,in,CT_Temp) = sum(lens_contrib(CT_Temp,l,:))*fac &
-            + Cl_scalar(l,in,C_Temp)
-        Cl_lensed(l,in,CT_E) = sum(lens_contrib(CT_E,l,:))*fac &
-            + Cl_scalar(l,in,C_E)
-        Cl_lensed(l,in,CT_B) = sum(lens_contrib(CT_B,l,:))*fac
-        Cl_lensed(l,in,CT_Cross) = sum(lens_contrib(CT_Cross,l,:))*fac &
-            + Cl_scalar(l,in,C_Cross)
-=======
         do l=lmin, lmax_lensed
             !sign from d(cos theta) = -sin theta dtheta
-            fac = l*(l+1)/OutputDenominator*dtheta *2*pi
+            fac = l*(l+1)/OutputDenominator*dtheta*const_twopi
             Cl_lensed(l,in,CT_Temp) = sum(lens_contrib(CT_Temp,l,:))*fac &
                 + Cl_scalar(l,in,C_Temp)
             Cl_lensed(l,in,CT_E) = sum(lens_contrib(CT_E,l,:))*fac &
@@ -531,7 +502,6 @@
             Cl_lensed(l,in,CT_B) = sum(lens_contrib(CT_B,l,:))*fac
             Cl_lensed(l,in,CT_Cross) = sum(lens_contrib(CT_Cross,l,:))*fac &
                 + Cl_scalar(l,in,C_Cross)
->>>>>>> 8dd2eea2
 
         end do
 
@@ -691,12 +661,7 @@
 
             end do
 
-<<<<<<< HEAD
-        !$          thread_ix = OMP_GET_THREAD_NUM()+1
-=======
-
-            !$   thread_ix = OMP_GET_THREAD_NUM()+1
->>>>>>> 8dd2eea2
+            !$          thread_ix = OMP_GET_THREAD_NUM()+1
 
             do l=lmin, lmax_lensed
                 !theta factors were put in earlier (already in corr)
@@ -713,21 +678,8 @@
         end do
         !$OMP END PARALLEL DO
 
-<<<<<<< HEAD
-    do l=lmin, lmax_lensed
-        fac = l*(l+1)* const_twopi/OutputDenominator*dtheta
-        Cl_lensed(l,in,CT_Temp) = sum(lens_contrib(CT_Temp,l,:))*fac &
-            + Cl_scalar(l,in,CT_Temp)
-        Cl_lensed(l,in,CT_Cross) = sum(lens_contrib(CT_Cross,l,:))*fac &
-            +Cl_scalar(l,in,C_Cross)
-        fac = fac /2 !(factor of 1/2 should have been in T2+/-T4 above
-        Cl_lensed(l,in,CT_E) = sum(lens_contrib(CT_E,l,:))*fac &
-            + Cl_scalar(l,in,CT_E)
-        Cl_lensed(l,in,CT_B) = sum(lens_contrib(CT_B,l,:))*fac
-    end do
-=======
         do l=lmin, lmax_lensed
-            fac = l*(l+1)* 2*pi/OutputDenominator*dtheta
+            fac = l*(l+1)* const_twopi/OutputDenominator*dtheta
             Cl_lensed(l,in,CT_Temp) = sum(lens_contrib(CT_Temp,l,:))*fac &
                 + Cl_scalar(l,in,CT_Temp)
             Cl_lensed(l,in,CT_Cross) = sum(lens_contrib(CT_Cross,l,:))*fac &
@@ -737,7 +689,6 @@
                 + Cl_scalar(l,in,CT_E)
             Cl_lensed(l,in,CT_B) = sum(lens_contrib(CT_B,l,:))*fac
         end do
->>>>>>> 8dd2eea2
 
     end do !loop over different initial power spectra
     deallocate(lens_contrib)
@@ -840,13 +791,8 @@
 
         al=lSamp%l(j)
 
-<<<<<<< HEAD
-    llp_al = al*(al+1)
-    g2l=sqrt((2*al+1)/const_fourpi)
-=======
         llp_al = al*(al+1)
-        g2l=sqrt((2*al+1)/fourpi)
->>>>>>> 8dd2eea2
+        g2l=sqrt((2*al+1)/const_fourpi)
 
         asum = 0
         asum_EE = 0
