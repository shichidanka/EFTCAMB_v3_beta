--- conflicted
+++ resolved
@@ -281,11 +281,7 @@
 
     subroutine Reionization_zreFromOptDepth(Reion, ReionHist)
     !General routine to find zre parameter given optical depth
-<<<<<<< HEAD
-    use MpiUtils
-=======
     use Errors
->>>>>>> 7d49c056
     Type(ReionizationParams) :: Reion
     Type(ReionizationHistory) :: ReionHist
     real(dl) try_b, try_t
