--- conflicted
+++ resolved
@@ -26,20 +26,12 @@
 #before_install:
 #  - sudo add-apt-repository -y ppa:ubuntu-toolchain-r/test
 #  - sudo apt-get update -qq
-#  - sudo apt-get install -qq gfortran-5
+#  - sudo apt-get install -qq gfortran-6
 #  - sudo update-alternatives --install /usr/bin/gfortran gfortran /usr/bin/gfortran-5 90
   
 install:
-<<<<<<< HEAD
-  - git clone --depth=1 https://github.com/cmbant/forutils.git forutils
-  - chmod +x tests/run_tests.sh
-  - mkdir testfiles
-      
-script:
-  - docker run -v $(pwd):/camb -e TRAVIS_BRANCH -t cmbant/cosmobox /bin/bash -c "/camb/tests/run_tests.sh"
-=======
   - mkdir -p gfortran-symlinks
-  - ln -s /usr/bin/gfortran-5 gfortran-symlinks/gfortran
+  - ln -s /usr/bin/gfortran-6 gfortran-symlinks/gfortran
   - export PATH=$PWD/gfortran-symlinks:$PATH
   - gfortran --version
   # Setup anaconda following http://conda.pydata.org/docs/travis.html
@@ -53,6 +45,7 @@
   - conda info -a
   - conda create -q -n py2-environment python=2 numpy scipy sympy six
   - conda create -q -n py3-environment python=3 numpy scipy sympy six
+  - git clone --depth=1 https://github.com/cmbant/forutils.git forutils
   - chmod +x tests/run_tests.sh
   
 script: tests/run_tests.sh
@@ -75,5 +68,4 @@
       branch: master
       repo: cmbant/CAMB
       tags: true
->>>>>>> 72d157e4
 
