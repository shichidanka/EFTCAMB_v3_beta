--- conflicted
+++ resolved
@@ -24,30 +24,19 @@
 #Intel compiler
 # For OSX replace shared by dynamiclib
 F90C     = ifort
-<<<<<<< HEAD
 ifortVer_major = $(shell ifort -v 2>&1 | cut -d " " -f 3 | cut -d. -f 1)
+ifeq ($(shell test $(ifortVer_major) -gt 15; echo $$?),0)
+COMMON_FFLAGS = -fpp -qopenmp
+else
 COMMON_FFLAGS = -fpp -openmp
+endif
 ifneq "$(ifortVer_major)" "14"
 COMMON_FFLAGS += -gen-dep=$$*.d
 endif
-FFLAGS = -openmp -fast -fp-model precise -W0 -WB $(COMMON_FFLAGS)
+FFLAGS = -fast -fp-model precise -W0 -WB $(COMMON_FFLAGS)
 DEBUGFLAGS =  -g -check all -check noarg_temp_created -traceback -fpe0 $(COMMON_FFLAGS)
 SFFLAGS = -shared -fpic
-=======
-FFLAGS = -fast -W0 -WB -fpp 
-SFFLAGS = -shared -fpic
-DEBUGFLAGS = -g -check all -check noarg_temp_created -traceback -fpp -fpe0
 
-ifortVer_major = $(shell ifort -v 2>&1 | cut -d " " -f 3 | cut -d. -f 1)
-ifeq ($(shell test $(ifortVer_major) -gt 15; echo $$?),0)
-FFLAGS+= -qopenmp
-DEBUGFLAGS+= -qopenmp
-else
-FFLAGS+= -openmp -vec_report0
-DEBUGFLAGS+= -openmp
-endif
-
->>>>>>> 3018e4b0
 ## This is flag is passed to the Fortran compiler allowing it to link C++ if required (not usually):
 F90CRLINK = -cxxlib
 ifneq "$(ifortVer_major)" "14"
